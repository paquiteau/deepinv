import math
import pytest

import deepinv as dinv
from deepinv.models.denoiser import Denoiser
from deepinv.models.basic_prox_models import ProxL1Prior
from deepinv.optim.data_fidelity import L2, IndicatorL2, L1
from deepinv.optim.optimizers import *
from deepinv.tests.dummy_datasets.datasets import DummyCircles
from deepinv.utils.plotting import plot, torch2cpu

from torch.utils.data import DataLoader


@pytest.fixture
def device():
    return dinv.device


@pytest.fixture
def imsize():
    h = 28
    w = 32
    c = 3
    return c, h, w


@pytest.fixture
def dummy_dataset(imsize, device):
    return DummyCircles(samples=1, imsize=imsize)


def test_data_fidelity_l2():
    data_fidelity = L2()

    # 1. Testing value of the loss for a simple case
    # Define two points
    x = torch.Tensor([1, 4])
    y = torch.Tensor([1, 1])

    # Create a measurement operator
    A = torch.Tensor([[2, 0], [0, 0.5]])
    A_forward = lambda v: A @ v
    A_adjoint = lambda v: A.transpose(0, 1) @ v

    # Define the physics model associated to this operator
    physics = dinv.physics.LinearPhysics(A=A_forward, A_adjoint=A_adjoint)
    assert data_fidelity(x, y, physics) == 1.0

    # Compute the gradient of f
    grad_fA = data_fidelity.grad(x, y, physics)  # print(grad_f) gives [2.0000, 0.5000]

    # Compute the proximity operator of f
    prox_fA = data_fidelity.prox(
        x, y, physics, gamma=1.0
    )  # print(prox_fA) gives [0.6000, 3.6000]

    # 2. Testing trivial operations on f and not f\circ A
    gamma = 1.0
    assert torch.allclose(
        data_fidelity.prox_f(x, y, gamma), (x + gamma * y) / (1 + gamma)
    )
    assert torch.allclose(data_fidelity.grad_f(x, y), x - y)

    # 3. Testing the value of the proximity operator for a nonsymmetric linear operator
    # Create a measurement operator
    B = torch.Tensor([[2, 1], [-1, 0.5]])
    B_forward = lambda v: B @ v
    B_adjoint = lambda v: B.transpose(0, 1) @ v

    # Define the physics model associated to this operator
    physics = dinv.physics.LinearPhysics(A=B_forward, A_adjoint=B_adjoint)

    # Compute the proximity operator manually (closed form formula)
    Id = torch.eye(2)
    manual_prox = (Id + gamma * B.transpose(0, 1) @ B).inverse() @ (
        x + gamma * B.transpose(0, 1) @ y
    )

    # Compute the deepinv proximity operator
    deepinv_prox = data_fidelity.prox(x, y, physics, gamma)

    assert torch.allclose(deepinv_prox, manual_prox)

    # 4. Testing the gradient of the loss
    grad_deepinv = data_fidelity.grad(x, y, physics)
    grad_manual = B.transpose(0, 1) @ (B @ x - y)

    assert torch.allclose(grad_deepinv, grad_manual)


def test_data_fidelity_indicator():
    # Define two points
    x = torch.Tensor([1, 4])
    y = torch.Tensor([1, 1])

    # Redefine the data fidelity with a different radius
    radius = 0.5
    data_fidelity = IndicatorL2(radius=radius)

    # Create a measurement operator
    A = torch.Tensor([[2, 0], [0, 0.5]])
    A_forward = lambda v: A @ v
    A_adjoint = lambda v: A.transpose(0, 1) @ v

    # Define the physics model associated to this operator
    physics = dinv.physics.LinearPhysics(A=A_forward, A_adjoint=A_adjoint)

    # Test values of the loss for points inside and outside the l2 ball
    assert data_fidelity(x, y, physics) == 1e16
    assert data_fidelity(x / 2, y, physics) == 0
    assert data_fidelity.f(x, y, radius=1) == 1e16
    assert data_fidelity.f(x, y, radius=3.1) == 0

    # 2. Testing trivial operations on f (and not f \circ A)
    x_proj = torch.Tensor([1.0, 1 + radius])
    assert torch.allclose(data_fidelity.prox_f(x, y, gamma=None), x_proj)

    # 3. Testing the proximity operator of the f \circ A
    data_fidelity = IndicatorL2(radius=0.5)

    x = torch.Tensor([1, 4])
    y = torch.Tensor([1, 1])

    A = torch.Tensor([[2, 0], [0, 0.5]])
    A_forward = lambda v: A @ v
    A_adjoint = lambda v: A.transpose(0, 1) @ v
    physics = dinv.physics.LinearPhysics(A=A_forward, A_adjoint=A_adjoint)

    # Define the physics model associated to this operator
    x_proj = torch.Tensor([0.5290, 2.9917])
    dfb_proj = data_fidelity.prox(x, y, physics)
    assert torch.allclose(x_proj, dfb_proj)
    assert torch.norm(A_forward(dfb_proj) - y) <= radius


def test_data_fidelity_l1():
    # Define two points
    x = torch.Tensor([1, 4, -0.5])
    y = torch.Tensor([1, 1, 1])

    data_fidelity = L1()
    assert torch.allclose(data_fidelity.f(x, y), (x - y).abs().sum())

    A = torch.Tensor([[2, 0, 0], [0, -0.5, 0], [0, 0, 1]])
    A_forward = lambda v: A @ v
    A_adjoint = lambda v: A.transpose(0, 1) @ v

    # Define the physics model associated to this operator
    physics = dinv.physics.LinearPhysics(A=A_forward, A_adjoint=A_adjoint)
    Ax = A_forward(x)
    assert data_fidelity(x, y, physics) == (Ax - y).abs().sum()

    # Check subdifferential
    grad_manual = torch.sign(x - y)
    assert torch.allclose(data_fidelity.grad_f(x, y), grad_manual)

    # Check prox
    threshold = 0.5
    prox_manual = torch.Tensor([1.0, 3.5, 0.0])
    assert torch.allclose(data_fidelity.prox_f(x, y, threshold), prox_manual)


optim_algos = ["PGD", "ADMM", "DRS", "CP", "HQS"]


@pytest.mark.parametrize("name_algo", optim_algos)
def test_optim_algo(name_algo, imsize, dummy_dataset, device):
<<<<<<< HEAD
    for g_first in [True, False]:  # Test both g first and f first
        if not g_first or (g_first and not ("HQS" in name_algo or "PGD" in name_algo)):
            # Define two points
            x = torch.tensor([10, 10], dtype=torch.float64)

            # Create a measurement operator
            B = torch.tensor([[2, 1], [-1, 0.5]], dtype=torch.float64)
            B_forward = lambda v: B @ v
            B_adjoint = lambda v: B.transpose(0, 1) @ v

            # Define the physics model associated to this operator
            physics = dinv.physics.LinearPhysics(A=B_forward, A_adjoint=B_adjoint)
            y = physics(x)

            data_fidelity = L2()  # The data fidelity term
            reg = L1()  # The regularization term

            def prox_g(x, ths=0.1):
                return reg.prox_f(x, 0, ths)

            prior = {"prox_g": prox_g}

            if (
                name_algo == "CP"
            ):  # In the case of primal-dual, stepsizes need to be bounded as reg_param*stepsize < 1/physics.compute_norm(x, tol=1e-4).item()
                stepsize = 0.9 / physics.compute_norm(x, tol=1e-4).item()
                reg_param = 1.0
            else:  # Note that not all other algos need such constraints on parameters, but we use these to check that the computations are correct
                stepsize = 1.0 / physics.compute_norm(x, tol=1e-4).item()
                reg_param = 1.0 * stepsize

            lamb = 1.5
            max_iter = 1000
            params_algo = {"stepsize": stepsize, "g_param": reg_param, "lambda": lamb}

            optimalgo = optimbuilder(
                name_algo,
                prior=prior,
                data_fidelity=data_fidelity,
                max_iter=max_iter,
                crit_conv="residual",
                thres_conv=1e-11,
                verbose=True,
                params_algo=params_algo,
                early_stop=True,
                g_first=g_first,
            )

            # Run the optimisation algorithm
            x = optimalgo(y, physics)

            assert optimalgo.has_converged

            # Compute the subdifferential of the regularisation at the limit point of the algorithm.
            subdiff = reg.grad_f(x, 0)

            if name_algo == "HQS":
                # In this case, the algorithm does not converge to the minimum of :math:`\lambda f+g` but to that of
                # :math:`\lambda \gamma_1 ^1(f)+\gamma_2 g` where :math:`^1(f)` denotes the Moreau envelope of :math:`f`,
                # and :math:`\gamma_1` and :math:`\gamma_2` are the stepsizes in the proximity operators. Beware, these are
                # not fetch automatically here but handwritten in the test.
                # The optimality condition is then :math:`0 \in \gamma_1 \nabla ^1(f)(x)+\gamma_2 \partial g(x)`
                stepsize_f = lamb * stepsize
                stepsize_g = reg_param

                moreau_grad = (
                    x - data_fidelity.prox(x, y, physics, stepsize_f)
                ) / stepsize_f  # Gradient of the moreau envelope
                assert torch.allclose(
                    moreau_grad * stepsize_f, -subdiff * stepsize_g, atol=1e-12
                )  # Optimality condition
            else:
                # In this case, the algorithm converges to the minimum of :math:`\lambda f+g`.
                # The optimality condition is then :math:`0 \in \lambda \nabla f(x)+\partial g(x)`
                grad_deepinv = data_fidelity.grad(x, y, physics)
                assert torch.allclose(
                    lamb * grad_deepinv, -subdiff, atol=1e-12
                )  # Optimality condition
=======
    # Define two points
    x = torch.Tensor([10, 10])

    # Create a measurement operator
    B = torch.Tensor([[2, 1], [-1, 0.5]])
    B_forward = lambda v: B @ v
    B_adjoint = lambda v: B.transpose(0, 1) @ v

    # Define the physics model associated to this operator
    physics = dinv.physics.LinearPhysics(A=B_forward, A_adjoint=B_adjoint)
    y = physics(x)

    data_fidelity = L2()

    prior = {"prox_g": ProxL1Prior()}
    stepsize = 1.0 / physics.compute_norm(x, tol=1e-4).item()
    reg_param = 1.0 * stepsize
    lamb = 1.5
    max_iter = 1000
    params_algo = {"stepsize": stepsize, "g_param": reg_param, "lambda": lamb}
    optimalgo = optim_builder(
        name_algo,
        prior=prior,
        data_fidelity=data_fidelity,
        max_iter=max_iter,
        thres_conv=1e-9,
        verbose=True,
        params_algo=params_algo,
        early_stop=True,
    )

    x = optimalgo(y, physics)

    grad_deepinv = data_fidelity.grad(x, y, physics)

    assert torch.allclose(
        lamb * grad_deepinv, -torch.ones_like(grad_deepinv)
    )  # Optimality condition
    assert optimalgo.has_converged
>>>>>>> 5923498d


def test_denoiser(imsize, dummy_dataset, device):
    dataloader = DataLoader(
        dummy_dataset, batch_size=1, shuffle=False, num_workers=0
    )  # 1. Generate a dummy dataset
    test_sample = next(iter(dataloader))

    physics = dinv.physics.Denoising()  # 2. Set a physical experiment (here, denoising)
    y = physics(test_sample).type(test_sample.dtype).to(device)

    ths = 2.0

    model_spec = {
        "name": "tgv",
        "args": {"n_it_max": 5000, "verbose": True, "crit": 1e-4},
    }
    model = Denoiser(model_spec)

    x = model(y, ths)  # 3. Apply the model we want to test

<<<<<<< HEAD
    # For debugging
    # plot = False
    # if plot:
    #     imgs = []
    #     imgs.append(torch2cpu(y[0, :, :, :].unsqueeze(0)))
    #     imgs.append(torch2cpu(x[0, :, :, :].unsqueeze(0)))
    #
    #     titles = ["Input", "Output"]
    #     num_im = 2
    #     plot_debug(
    #         imgs, shape=(1, num_im), titles=titles, row_order=True, save_dir=None
    #     )
=======
    plot = False

    if plot:
        imgs = []
        imgs.append(torch2cpu(y[0, :, :, :].unsqueeze(0)))
        imgs.append(torch2cpu(x[0, :, :, :].unsqueeze(0)))

        titles = ["Input", "Output"]
        num_im = 2
        plot(imgs, shape=(1, num_im), titles=titles, row_order=True, save_dir=None)
>>>>>>> 5923498d

    assert model.denoiser.has_converged


optim_algos = ["PGD", "HQS", "DRS", "ADMM", "CP"]  # GD not implemented for this one


@pytest.mark.parametrize("pnp_algo", optim_algos)
def test_pnp_algo(pnp_algo, imsize, dummy_dataset, device):
    dataloader = DataLoader(
        dummy_dataset, batch_size=1, shuffle=False, num_workers=0
    )  # 1. Generate a dummy dataset
    test_sample = next(iter(dataloader)).to(device)

    physics = dinv.physics.Blur(
        dinv.physics.blur.gaussian_blur(sigma=(2, 0.1), angle=45.0), device=dinv.device
    )  # 2. Set a physical experiment (here, deblurring)
    y = physics(test_sample)
    max_iter = 1000
    sigma_denoiser = 1.0  # Note: results are better for sigma_denoiser=0.001, but it takes longer to run.
    stepsize = 1.0
    lamb = 1.0

    data_fidelity = L2()

    model_spec = {
        "name": "waveletprior",
        "args": {"wv": "db8", "level": 3, "device": device},
    }
    prior = {"prox_g": Denoiser(model_spec)}
    params_algo = {"stepsize": stepsize, "g_param": sigma_denoiser, "lambda": lamb}
    pnp = optim_builder(
        pnp_algo,
        prior=prior,
        data_fidelity=data_fidelity,
        max_iter=max_iter,
        thres_conv=1e-4,
        verbose=True,
        params_algo=params_algo,
        early_stop=True,
    )

    x = pnp(y, physics)

<<<<<<< HEAD
    # # For debugging  # Remark: to get nice results, lower sigma_denoiser to 0.001
    # plot = True
    # if plot:
    #     imgs = []
    #     imgs.append(torch2cpu(y[0, :, :, :].unsqueeze(0)))
    #     imgs.append(torch2cpu(x[0, :, :, :].unsqueeze(0)))
    #     imgs.append(torch2cpu(test_sample[0, :, :, :].unsqueeze(0)))
    #
    #     titles = ["Input", "Output", "Groundtruth"]
    #     num_im = 3
    #     plot_debug(
    #         imgs, shape=(1, num_im), titles=titles, row_order=True, save_dir=None
    #     )
=======
    plot = False
    if plot:
        imgs = []
        imgs.append(torch2cpu(y[0, :, :, :].unsqueeze(0)))
        imgs.append(torch2cpu(x[0, :, :, :].unsqueeze(0)))

        titles = ["Input", "Output"]
        num_im = 2
        plot(imgs, shape=(1, num_im), titles=titles, row_order=True, save_dir=None)
>>>>>>> 5923498d

    assert pnp.has_converged<|MERGE_RESOLUTION|>--- conflicted
+++ resolved
@@ -164,9 +164,9 @@
 optim_algos = ["PGD", "ADMM", "DRS", "CP", "HQS"]
 
 
+# other algos: check constraints on the stepsize
 @pytest.mark.parametrize("name_algo", optim_algos)
 def test_optim_algo(name_algo, imsize, dummy_dataset, device):
-<<<<<<< HEAD
     for g_first in [True, False]:  # Test both g first and f first
         if not g_first or (g_first and not ("HQS" in name_algo or "PGD" in name_algo)):
             # Define two points
@@ -202,7 +202,7 @@
             max_iter = 1000
             params_algo = {"stepsize": stepsize, "g_param": reg_param, "lambda": lamb}
 
-            optimalgo = optimbuilder(
+            optimalgo = optim_builder(
                 name_algo,
                 prior=prior,
                 data_fidelity=data_fidelity,
@@ -245,47 +245,6 @@
                 assert torch.allclose(
                     lamb * grad_deepinv, -subdiff, atol=1e-12
                 )  # Optimality condition
-=======
-    # Define two points
-    x = torch.Tensor([10, 10])
-
-    # Create a measurement operator
-    B = torch.Tensor([[2, 1], [-1, 0.5]])
-    B_forward = lambda v: B @ v
-    B_adjoint = lambda v: B.transpose(0, 1) @ v
-
-    # Define the physics model associated to this operator
-    physics = dinv.physics.LinearPhysics(A=B_forward, A_adjoint=B_adjoint)
-    y = physics(x)
-
-    data_fidelity = L2()
-
-    prior = {"prox_g": ProxL1Prior()}
-    stepsize = 1.0 / physics.compute_norm(x, tol=1e-4).item()
-    reg_param = 1.0 * stepsize
-    lamb = 1.5
-    max_iter = 1000
-    params_algo = {"stepsize": stepsize, "g_param": reg_param, "lambda": lamb}
-    optimalgo = optim_builder(
-        name_algo,
-        prior=prior,
-        data_fidelity=data_fidelity,
-        max_iter=max_iter,
-        thres_conv=1e-9,
-        verbose=True,
-        params_algo=params_algo,
-        early_stop=True,
-    )
-
-    x = optimalgo(y, physics)
-
-    grad_deepinv = data_fidelity.grad(x, y, physics)
-
-    assert torch.allclose(
-        lamb * grad_deepinv, -torch.ones_like(grad_deepinv)
-    )  # Optimality condition
-    assert optimalgo.has_converged
->>>>>>> 5923498d
 
 
 def test_denoiser(imsize, dummy_dataset, device):
@@ -307,7 +266,6 @@
 
     x = model(y, ths)  # 3. Apply the model we want to test
 
-<<<<<<< HEAD
     # For debugging
     # plot = False
     # if plot:
@@ -320,18 +278,6 @@
     #     plot_debug(
     #         imgs, shape=(1, num_im), titles=titles, row_order=True, save_dir=None
     #     )
-=======
-    plot = False
-
-    if plot:
-        imgs = []
-        imgs.append(torch2cpu(y[0, :, :, :].unsqueeze(0)))
-        imgs.append(torch2cpu(x[0, :, :, :].unsqueeze(0)))
-
-        titles = ["Input", "Output"]
-        num_im = 2
-        plot(imgs, shape=(1, num_im), titles=titles, row_order=True, save_dir=None)
->>>>>>> 5923498d
 
     assert model.denoiser.has_converged
 
@@ -376,7 +322,6 @@
 
     x = pnp(y, physics)
 
-<<<<<<< HEAD
     # # For debugging  # Remark: to get nice results, lower sigma_denoiser to 0.001
     # plot = True
     # if plot:
@@ -390,16 +335,5 @@
     #     plot_debug(
     #         imgs, shape=(1, num_im), titles=titles, row_order=True, save_dir=None
     #     )
-=======
-    plot = False
-    if plot:
-        imgs = []
-        imgs.append(torch2cpu(y[0, :, :, :].unsqueeze(0)))
-        imgs.append(torch2cpu(x[0, :, :, :].unsqueeze(0)))
-
-        titles = ["Input", "Output"]
-        num_im = 2
-        plot(imgs, shape=(1, num_im), titles=titles, row_order=True, save_dir=None)
->>>>>>> 5923498d
 
     assert pnp.has_converged
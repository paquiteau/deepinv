import torch
import torch.nn as nn
from deepinv.optim.utils import check_conv


class FixedPoint(nn.Module):
    """
    Fixed-point iterations module.

    This module implements the fixed-point iteration algorithm given a specific fixed-point iterator (e.g.
    proximal gradient iteration, the ADMM iteration, see :meth:`deepinv.optim.optim_iterators`), that is
    for :math:`k=1,2,...`

    .. math::
        \qquad (x_{k+1}, u_{k+1}) = \operatorname{FixedPoint}(x_k, u_k, f, g, A, y, ...) \hspace{2cm} (1)



    ::

            # Generate the data
            x = torch.ones(1, 1, 1, 3)
            A = torch.Tensor([[2, 0, 0], [0, -0.5, 0], [0, 0, 1]])
            A_forward = lambda v: A @ v
            A_adjoint = lambda v: A.transpose(0, 1) @ v

            # Define the physics model associated to this operator and the data
            physics = dinv.physics.LinearPhysics(A=A_forward, A_adjoint=A_adjoint)
            y = physics.A(x)

            # Select the data fidelity term
            data_fidelity = L2()

            # Specify the prior and the algorithm parameters
            model_spec = {"name": "waveletprior", "args": {"wv": "db8", "level": 3, "device": device}}
            prior = {"prox_g": Denoiser(model_spec)}
            params_algo = {"stepsize": 0.1, "g_param": 1.0}

            # Choose the iterator associated to a specific algorithm
            iterator = PGDIteration(data_fidelity=data_fidelity)

            # Create the optimizer
            optimizer = BaseOptim(
                iterator,
                params_algo=params_algo,
                prior=prior,
                max_iter=max_iter,
            )

            # Run the optimization algorithm
            x = optimizer(y, physics)


    :param deepinv.optim.optim_iterators.optim_iterator iterator: function that takes as input the current iterate, as
                                        well as parameters of the optimisation problem (prior, measurements, etc.)
    :param function update_prior_fn: function that returns the prior to be used at each iteration. Default: None.
    :param function update_params_fn_pre: function that returns the parameters to be used at each iteration. Default: None.
    :param int max_iter: maximum number of iterations. Default: 50.
    :param bool early_stop: if True, the algorithm stops when the convergence criterion is reached. Default: True.
    :param str crit_conv: convergence criterion to be used for claiming convergence, either `"residual"` (residual
                          of the iterate norm) or `"cost"` (on the cost function). Default: `"residual"`
    :param float thres_conv: value of the threshold for claiming convergence. Default: `1e-05`.
    :param bool verbose: if True, prints the current iteration number and the current value of the
                            stopping criterion. Default: False.
    """

    def __init__(
        self,
        iterator=None,
        update_params_fn_pre=None,
        update_prior_fn=None,
        max_iter=50,
        early_stop=True,
        init_metrics_fn=None,
        update_metrics_fn=None,
        check_conv_fn=None,
    ):
        super().__init__()
        self.iterator = iterator
        self.max_iter = max_iter
        self.early_stop = early_stop
        self.update_params_fn_pre = update_params_fn_pre
        self.update_prior_fn = update_prior_fn
        self.init_metrics_fn = init_metrics_fn
        self.update_metrics_fn = update_metrics_fn
        self.check_conv_fn = check_conv_fn

<<<<<<< HEAD
    def forward(self, X, *args, **kwargs):
        r"""
        Loops over the fixed-point iterator as (1) and returns the fixed point.

        The iterates are stored in a dictionary of the form ``X = {'est': (x_k, u_k), 'cost': F_k}`` where:
            - `est` is a tuple containing the current primal and dual iterates,
            - `cost` is the value of the cost function at the current iterate.

        Since the prior and parameters (stepsize, regularisation parameter, etc.) can change at each iteration,
        the prior and parameters are updated before each call to the iterator.

        :param dict X: dictionary containing the current iterate.
        :param args: optional arguments for the iterator.
        :param kwargs: optional keyword arguments for the iterator.
        :return: the fixed-point.
        """
        X_prev = None
        for it in range(self.max_iter):
            cur_prior = self.update_prior_fn(it)
            cur_params = self.update_params_fn_pre(it, X, X_prev)
            X_prev = X
            X = self.iterator(X, cur_prior, cur_params, *args, **kwargs)

            has_converged = check_conv(
                    X_prev, X, it, self.crit_conv, self.thres_conv, verbose=self.verbose
                )
            if (has_converged and it > 1):
                self.has_converged = True
                if self.early_stop:
                    if self.verbose:
                        print("Convergence reached at iteration ", it)
                    break
        return X
=======
    def forward(self, x, *args, **kwargs):
        x_prev = None
        metrics = self.init_metrics_fn(x, **kwargs)
        for it in range(self.max_iter):
            cur_prior = self.update_prior_fn(it)
            cur_params = self.update_params_fn_pre(it, x, x_prev)
            x_prev = x
            x = self.iterator(x, cur_prior, cur_params, *args)
            metrics = self.update_metrics_fn(metrics, x_prev, x, **kwargs)
            if self.early_stop and self.check_conv_fn(it, x_prev, x) and it > 1:
                break
        return x, metrics
>>>>>>> 385278b0


class AndersonAcceleration(FixedPoint):
    """
<<<<<<< HEAD
    Anderson Acceleration for accelerated fixed-point resolution.

    The implementation is strongly inspired from http://implicit-layers-tutorial.org/deep_equilibrium_models/.
=======
    TO DO: TO BE FIXED.
    Anderson Acceleration for accelerated fixed-point resolution. Strongly inspired from http://implicit-layers-tutorial.org/deep_equilibrium_models/.
>>>>>>> 385278b0
    Foward is called with init a tuple (x,) with x the initialization tensor of shape BxCxHxW and iterator optional arguments.

    :param int history_size: size of the history used for the acceleration. Default: 5.
    :param float ridge: ridge regularization in solver. Default: 1e-4.
    :param float beta: momentum in Anderson updates. Default: 1.0.
    :param kwargs: optional keyword arguments for the iterator.
    """

    def __init__(self, history_size=5, ridge=1e-4, beta=1.0, **kwargs):
        super(AndersonAcceleration, self).__init__(**kwargs)
        self.history_size = history_size
        if isinstance(beta, float):
            beta = [beta] * self.max_iter
        self.beta = beta
        self.ridge = ridge

    def forward(self, x, init_params, *args):
        r"""
        Computes the fixed-point iterations with Anderson acceleration.

        :param dict x: dictionary with key "est" and value the initial estimate.
        :param init_params: initial parameters for the iterator.
        :param args: optional arguments for the iterator.
        :return: the fixed-point iterate.
        """
        cur_params = init_params
        init = x["est"][0]
        B, C, H, W = init.shape
        X = torch.zeros(
            B, self.history_size, C * H * W, dtype=init.dtype, device=init.device
        )
        F = torch.zeros(
            B, self.history_size, C * H * W, dtype=init.dtype, device=init.device
        )
        X[:, 0] = init.reshape(B, -1)
        F[:, 0] = self.iterator(init, 0, *args)[0].reshape(B, -1)
        X[:, 1] = F[:, 0]
        x = self.iterator(F[:, 0].reshape(init.shape), 1, *args)[0]
        F[:, 1] = x.reshape(B, -1)

        H = torch.zeros(
            B,
            self.history_size + 1,
            self.history_size + 1,
            dtype=init.dtype,
            device=init.device,
        )
        H[:, 0, 1:] = H[:, 1:, 0] = 1
        y = torch.zeros(B, self.history_size + 1, dtype=init.dtype, device=init.device)
        y[:, 0] = 1
        for it in range(2, self.max_iter):
            n = min(it, self.history_size)
            G = F[:, :n] - X[:, :n]
            H[:, 1 : n + 1, 1 : n + 1] = torch.bmm(
                G, G.transpose(1, 2)
            ) + self.ridge * torch.eye(
                n, dtype=init.dtype, device=init.device
            ).unsqueeze(
                0
            )
            alpha = torch.linalg.solve(H[:, : n + 1, : n + 1], y[:, : n + 1])[
                :, 1 : n + 1
            ]
            X[:, it % self.history_size] = (
                self.beta[it] * (alpha[:, None] @ F[:, :n])[:, 0]
                + (1 - self.beta[it]) * (alpha[:, None] @ X[:, :n])[:, 0]
            )
            F[:, it % self.history_size] = self.iterator(
                X[:, it % self.history_size].reshape(init.shape), it, *args
            )[0].reshape(B, -1)
            x_prev = X[:, it % self.history_size].reshape(init.shape)
            x = F[:, it % self.history_size].reshape(init.shape)
            if (
                check_conv(
                    x_prev, x, it, self.crit_conv, self.thres_conv, verbose=self.verbose
                )
                and it > 1
            ):
                self.has_converged = True
                if self.early_stop:
                    if self.verbose:
                        print("Convergence reached at iteration ", it)
                    break
            if it < self.max_iter - 1:
                cur_params = self.update_params(cur_params, it + 1, x, x_prev)
        return (x,)<|MERGE_RESOLUTION|>--- conflicted
+++ resolved
@@ -85,7 +85,6 @@
         self.update_metrics_fn = update_metrics_fn
         self.check_conv_fn = check_conv_fn
 
-<<<<<<< HEAD
     def forward(self, X, *args, **kwargs):
         r"""
         Loops over the fixed-point iterator as (1) and returns the fixed point.
@@ -103,48 +102,23 @@
         :return: the fixed-point.
         """
         X_prev = None
+        metrics = self.init_metrics_fn(X, **kwargs)
         for it in range(self.max_iter):
             cur_prior = self.update_prior_fn(it)
             cur_params = self.update_params_fn_pre(it, X, X_prev)
             X_prev = X
-            X = self.iterator(X, cur_prior, cur_params, *args, **kwargs)
-
-            has_converged = check_conv(
-                    X_prev, X, it, self.crit_conv, self.thres_conv, verbose=self.verbose
-                )
-            if (has_converged and it > 1):
-                self.has_converged = True
-                if self.early_stop:
-                    if self.verbose:
-                        print("Convergence reached at iteration ", it)
-                    break
-        return X
-=======
-    def forward(self, x, *args, **kwargs):
-        x_prev = None
-        metrics = self.init_metrics_fn(x, **kwargs)
-        for it in range(self.max_iter):
-            cur_prior = self.update_prior_fn(it)
-            cur_params = self.update_params_fn_pre(it, x, x_prev)
-            x_prev = x
-            x = self.iterator(x, cur_prior, cur_params, *args)
-            metrics = self.update_metrics_fn(metrics, x_prev, x, **kwargs)
-            if self.early_stop and self.check_conv_fn(it, x_prev, x) and it > 1:
+            X = self.iterator(X, cur_prior, cur_params, *args)
+            metrics = self.update_metrics_fn(metrics, X_prev, X, **kwargs)
+            if self.early_stop and self.check_conv_fn(it, X_prev, X) and it > 1:
                 break
-        return x, metrics
->>>>>>> 385278b0
+        return X, metrics
 
 
 class AndersonAcceleration(FixedPoint):
     """
-<<<<<<< HEAD
     Anderson Acceleration for accelerated fixed-point resolution.
 
     The implementation is strongly inspired from http://implicit-layers-tutorial.org/deep_equilibrium_models/.
-=======
-    TO DO: TO BE FIXED.
-    Anderson Acceleration for accelerated fixed-point resolution. Strongly inspired from http://implicit-layers-tutorial.org/deep_equilibrium_models/.
->>>>>>> 385278b0
     Foward is called with init a tuple (x,) with x the initialization tensor of shape BxCxHxW and iterator optional arguments.
 
     :param int history_size: size of the history used for the acceleration. Default: 5.
